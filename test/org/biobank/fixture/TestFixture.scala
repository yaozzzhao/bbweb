--- conflicted
+++ resolved
@@ -4,18 +4,16 @@
 
 import scala.concurrent.Await
 import scala.concurrent.Future
+import akka.testkit.TestKitBase
 import org.scalatest.WordSpecLike
 import org.scalatest.Matchers
 import org.scalatest.BeforeAndAfterAll
 import org.scalatest.BeforeAndAfterEach
 import org.scalatest.concurrent.ScalaFutures
-<<<<<<< HEAD
-=======
 import org.scalatest.concurrent.PatienceConfiguration
 import org.scalatest.time.Span
 import org.scalatest.time.Seconds
 import org.scalatest.time.Millis
->>>>>>> 7e75db3e
 import scala.concurrent.duration._
 import scala.language.postfixOps
 import org.scalatest.time._
@@ -24,11 +22,11 @@
  * Test fixture to make it easier to write specifications.
  */
 trait TestFixture
-    extends TestComponentImpl
+  extends TestComponentImpl
     with FactoryComponent
-    with ScalaFutures
-    with WordSpecLike
-    with Matchers
+  with ScalaFutures
+  with WordSpecLike
+  with Matchers
     with BeforeAndAfterAll
     with BeforeAndAfterEach {
 
